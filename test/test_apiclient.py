--- conflicted
+++ resolved
@@ -35,15 +35,12 @@
         client.get_layers(page=page)
     page_size = int(app.received_response["page_size"])
     print(f"layer ids: {[la['pk'] for la in app.received_response['layers']]}")
-<<<<<<< HEAD
-=======
 
     layers_size = len(app.received_response['layers'])
     page_number = int(app.received_response['page'])
 
     assert layers_size == 2
     assert page_number == 1
->>>>>>> 875ff099
     assert page_size == 10
 
 
