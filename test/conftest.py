--- conflicted
+++ resolved
@@ -41,19 +41,12 @@
         "sld_url": "http://testUrl"
     }
 
-<<<<<<< HEAD
-    return {
-=======
     layers = {
->>>>>>> 875ff099
         "links": {
             "next": "",
             "previous": ""
         },
-<<<<<<< HEAD
-=======
         "page": 1,
->>>>>>> 875ff099
         "page_size": 10,
         "layers": [
             {
@@ -69,11 +62,8 @@
         ]
     }
 
-<<<<<<< HEAD
-=======
     return layers
 
->>>>>>> 875ff099
 
 @_geonode_flask_app.route("/api/v2/layers/<id>/")
 def _mock_layer_details(id):
@@ -106,7 +96,6 @@
                 "layer": layer
             }
 
-<<<<<<< HEAD
     return {
         "detail": "Not found."
     }
@@ -132,33 +121,6 @@
 @_geonode_flask_app.route("/api/v2/maps/")
 def _mock_map_list():
     return {
-=======
-    return {
-        "detail": "Not found."
-    }
-
-
-@_geonode_flask_app.route("/api/v2/layers/<id>/styles/")
-def _mock_layer_styles(id):
-    return {
-        "styles": [
-            {
-                "pk": 1,
-                "name": "test_style",
-                "workspace": "test",
-                "sld_title": "",
-                "sld_body": "",
-                "sld_version": "",
-                "sld_url": "http://testUrl"
-            }
-        ]
-    }
-
-
-@_geonode_flask_app.route("/api/v2/maps/")
-def _mock_map_list():
-    return {
->>>>>>> 875ff099
         "links": {
             "next": "",
             "previous": ""
