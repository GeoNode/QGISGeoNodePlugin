--- conflicted
+++ resolved
@@ -12,33 +12,18 @@
 from qgis.PyQt.uic import loadUiType
 
 from qgis.PyQt.QtGui import QIcon
-<<<<<<< HEAD
-
-from qgis.PyQt.QtWidgets import QApplication, QMessageBox, QTreeWidgetItem
-from qgis.PyQt.QtCore import Qt
-
-=======
->>>>>>> a039f004
 
 from qgis.PyQt.QtCore import Qt
 
 from ..utils import tr
 from ..conf import connections_manager
 
-from qgis.PyQt.QtWidgets import (
-    QMessageBox,
-    QSizePolicy,
-    QWidget,
-    QVBoxLayout
-)
+from qgis.PyQt.QtWidgets import QMessageBox, QSizePolicy, QWidget, QVBoxLayout
 
 from ..gui.connection_dialog import ConnectionDialog
 
 from qgis_geonode.apiclient.api_client import GeonodeClient
 from qgis_geonode.gui.search_result_widget import SearchResultWidget
-
-
-from qgis_geonode.apiclient.api_client import GeonodeClient
 
 
 WidgetUi, _ = loadUiType(
@@ -85,16 +70,9 @@
 
         self.update_connections_combobox()
 
-<<<<<<< HEAD
-        self.currentPage = 0
-        self.totalLayers = 0
-
-        self.search_btn.clicked.connect(self.searchGeonode)
-=======
         self.current_page = 1
 
         self.search_btn.clicked.connect(self.search_geonode)
->>>>>>> a039f004
 
         current_connection = connections_manager.get_current_connection()
         if current_connection is None:
@@ -105,34 +83,19 @@
         else:
             self.update_connections_combobox(str(current_connection.id))
 
-<<<<<<< HEAD
-        self.next_btn.clicked.connect(self.searchGeonode)
-        self.previous_btn.clicked.connect(self.searchGeonode)
-=======
         self.next_btn.clicked.connect(self.search_geonode)
         self.previous_btn.clicked.connect(self.search_geonode)
->>>>>>> a039f004
 
         self.next_btn.setEnabled(False)
         self.previous_btn.setEnabled(False)
 
-<<<<<<< HEAD
-        self.treeWidget.setHeaderLabels([tr("Title"), tr("Abstract")])
-=======
         self.message_bar = QgsMessageBar()
-        self.message_bar.setSizePolicy(
-            QSizePolicy.Minimum,
-            QSizePolicy.Fixed
-        )
+        self.message_bar.setSizePolicy(QSizePolicy.Minimum, QSizePolicy.Fixed)
         self.layout().insertWidget(4, self.message_bar)
 
         self.progress_message_bar = QgsMessageBar()
-        self.progress_message_bar.setSizePolicy(
-            QSizePolicy.Minimum,
-            QSizePolicy.Fixed
-        )
+        self.progress_message_bar.setSizePolicy(QSizePolicy.Minimum, QSizePolicy.Fixed)
         self.layout().insertWidget(5, self.progress_message_bar)
->>>>>>> a039f004
 
     def add_connection(self):
         connection_dialog = ConnectionDialog()
@@ -188,16 +151,6 @@
 
         return confirmation == QMessageBox.Yes
 
-<<<<<<< HEAD
-    def searchGeonode(self, page=None):
-        sender_name = self.sender().objectName()
-        if sender_name == "next_btn":
-            self.currentPage += 1
-            page = self.currentPage
-        elif sender_name == "previous_btn":
-            self.currentPage -= 1
-            page = self.currentPage
-=======
     def search_geonode(self, page=None):
 
         sender_name = self.sender().objectName()
@@ -212,31 +165,12 @@
             self.progress_message_bar.clearWidgets()
             self.message_bar.clearWidgets()
             self.progress_message_bar.pushMessage(
-                tr("Searching for layers..."),
-                level=Qgis.Info
-            )
->>>>>>> a039f004
+                tr("Searching for layers..."), level=Qgis.Info
+            )
 
         connection_name = self.connections_cmb.currentText()
         connection = connections_manager.find_connection_by_name(connection_name)
 
-<<<<<<< HEAD
-        base_url = connection.base_url
-
-        geonode_client = GeonodeClient(base_url)
-        geonode_client.layer_list_received.connect(self.show_layers)
-        QApplication.setOverrideCursor(Qt.WaitCursor)
-        geonode_client.get_layers(page=page)
-
-    def show_layers(self, payload):
-        QApplication.setOverrideCursor(Qt.ArrowCursor)
-
-        if payload["layers"]:
-            self.next_btn.setEnabled(
-                self.currentPage < int(payload["total"]) / int(payload["page_size"])
-            )
-            self.previous_btn.setEnabled(self.currentPage > 0)
-=======
         geonode_client = GeonodeClient.from_connection_settings(connection)
         geonode_client.layer_list_received.connect(self.show_layers)
         geonode_client.error_received.connect(self.search_error)
@@ -246,24 +180,22 @@
         self.progress_message_bar.clearWidgets()
         self.message_bar.clearWidgets()
         self.message_bar.pushMessage(
-            tr("Error searching, code {}").format(error),
-            level=Qgis.Critical)
+            tr("Error searching, code {}").format(error), level=Qgis.Critical
+        )
 
     def show_layers(self, payload):
 
         self.progress_message_bar.clearWidgets()
         self.message_bar.clearWidgets()
         self.progress_message_bar.pushMessage(
-            tr("Search completed..."),
-            level=Qgis.Info,
-            duration=1)
+            tr("Search completed..."), level=Qgis.Info, duration=1
+        )
 
         if payload["layers"]:
             self.next_btn.setEnabled(
                 self.current_page < int(payload["total"]) / int(payload["page_size"])
             )
             self.previous_btn.setEnabled(self.current_page > 1)
->>>>>>> a039f004
             self.resultsLabel.setText(
                 tr(
                     "Showing page {} of {} layers".format(
@@ -271,24 +203,11 @@
                     )
                 )
             )
-<<<<<<< HEAD
-            self.treeWidget.clear()
-
-            for i in range(len(payload["layers"])):
-                QTreeWidgetItem(
-                    self.treeWidget,
-                    [payload["layers"][i]["title"], payload["layers"][i]["abstract"]],
-                )
-=======
             self.populate_scroll_area(payload)
->>>>>>> a039f004
 
         else:
             self.resultsLabel.setText(tr("No layers found"))
 
-<<<<<<< HEAD
-        self.search_btn.setEnabled(True)
-=======
         self.search_btn.setEnabled(True)
 
     def populate_scroll_area(self, payload):
@@ -297,8 +216,7 @@
 
         for i in range(len(payload["layers"])):
             result_widget = SearchResultWidget(
-                payload["layers"][i]["title"],
-                payload["layers"][i]["abstract"]
+                payload["layers"][i]["title"], payload["layers"][i]["abstract"]
             )
             vbox.addWidget(result_widget)
 
@@ -313,5 +231,4 @@
         self.scroll_area.setWidget(QWidget())
         self.resultsLabel.clear()
         self.previous_btn.setEnabled(False)
-        self.next_btn.setEnabled(False)
->>>>>>> a039f004
+        self.next_btn.setEnabled(False)