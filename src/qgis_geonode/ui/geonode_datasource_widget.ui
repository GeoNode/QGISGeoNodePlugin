--- conflicted
+++ resolved
@@ -361,24 +361,9 @@
     </layout>
    </item>
    <item>
-<<<<<<< HEAD
-    <widget class="QTreeWidget" name="treeWidget"/>
-   </item>
-   <item>
-    <spacer name="verticalSpacer">
-     <property name="orientation">
-      <enum>Qt::Vertical</enum>
-     </property>
-     <property name="sizeHint" stdset="0">
-      <size>
-       <width>20</width>
-       <height>40</height>
-      </size>
-=======
     <widget class="QScrollArea" name="scroll_area">
      <property name="widgetResizable">
       <bool>true</bool>
->>>>>>> a039f004
      </property>
      <widget class="QWidget" name="scrollAreaWidgetContents">
       <property name="geometry">
