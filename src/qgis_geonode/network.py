--- conflicted
+++ resolved
@@ -24,12 +24,6 @@
     PUT = "PUT"
     PATCH = "PATCH"
 
-@dataclasses.dataclass()
-class PendingReply:
-    index: int
-    reply: qgis.core.QgsNetworkReplyContent
-    fullfilled: bool = False
-    
 
 @dataclasses.dataclass()
 class PendingReply:
@@ -181,15 +175,10 @@
                         # its network access manager - this can be used to keep track of
                         # replies
                         request_id = qt_reply.property("requestId")
-<<<<<<< HEAD
-                        #self._pending_replies[request_id] = [index, qt_reply, False]
-                        self._pending_replies[request_id] = PendingReply(index, qt_reply, False)
-=======
                         # self._pending_replies[request_id] = [index, qt_reply, False]
                         self._pending_replies[request_id] = PendingReply(
                             index, qt_reply, False
                         )
->>>>>>> 83729432
                     else:
                         self._all_requests_finished.emit()
             loop_forcibly_ended = not bool(event_loop_result.result)
@@ -264,11 +253,7 @@
                 index = pending_reply.index
                 qt_reply = pending_reply.reply
                 pending_reply.fullfilled = True
-<<<<<<< HEAD
-            
-=======
-
->>>>>>> 83729432
+
         except KeyError:
             pass  # we are not managing this request, ignore
         else:
